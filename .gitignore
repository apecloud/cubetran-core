## File system
.DS_Store

## Editor
*.swp
*.swo
Session.vim
.cproject
.idea
*.iml
.vscode
.project
.favorites.json
.settings/

## Configuration
/Cargo.lock

## Build
/target
<<<<<<< HEAD
/images/ape-dts
=======
/logs

>>>>>>> 10b97f91
<|MERGE_RESOLUTION|>--- conflicted
+++ resolved
@@ -18,9 +18,5 @@
 
 ## Build
 /target
-<<<<<<< HEAD
 /images/ape-dts
-=======
 /logs
-
->>>>>>> 10b97f91
