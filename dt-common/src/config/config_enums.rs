use strum::{Display, EnumString, IntoStaticStr};

<<<<<<< HEAD
#[derive(Clone, Display, EnumString, IntoStaticStr, Debug)]
=======
use crate::error::Error;

#[derive(Clone, Display, EnumString, IntoStaticStr, Debug, PartialEq, Eq)]
>>>>>>> abc133b9
pub enum DbType {
    #[strum(serialize = "mysql")]
    Mysql,
    #[strum(serialize = "pg")]
    Pg,
    #[strum(serialize = "kafka")]
    Kafka,
    #[strum(serialize = "open_faas")]
    OpenFaas,
    #[strum(serialize = "foxlake")]
    Foxlake,
    #[strum(serialize = "mongo")]
    Mongo,
    #[strum(serialize = "redis")]
    Redis,
}

#[derive(Display, EnumString, IntoStaticStr, Debug, Clone)]
pub enum ExtractType {
    #[strum(serialize = "snapshot")]
    Snapshot,
    #[strum(serialize = "cdc")]
    Cdc,
    #[strum(serialize = "check_log")]
    CheckLog,
    #[strum(serialize = "struct")]
    Struct,
}

#[derive(Display, EnumString, IntoStaticStr)]
pub enum SinkType {
    #[strum(serialize = "write")]
    Write,
    #[strum(serialize = "check")]
    Check,
    #[strum(serialize = "struct")]
    Struct,
}

#[derive(EnumString, IntoStaticStr, Clone, Display)]
pub enum ParallelType {
    #[strum(serialize = "serial")]
    Serial,
    #[strum(serialize = "snapshot")]
    Snapshot,
    #[strum(serialize = "rdb_partition")]
    RdbPartition,
    #[strum(serialize = "rdb_merge")]
    RdbMerge,
    #[strum(serialize = "rdb_check")]
    RdbCheck,
    #[strum(serialize = "table")]
    Table,
    #[strum(serialize = "mongo")]
    Mongo,
    #[strum(serialize = "redis")]
    Redis,
}

#[derive(EnumString, IntoStaticStr, Display)]
pub enum PipelineType {
    #[strum(serialize = "basic")]
    Basic,
    #[strum(serialize = "transaction")]
    Transaction,
}

pub enum RouteType {
    Db,
    Tb,
}

<<<<<<< HEAD
#[derive(EnumString, Clone, IntoStaticStr)]
=======
#[derive(Clone, Debug, IntoStaticStr)]
>>>>>>> abc133b9
pub enum ConflictPolicyEnum {
    #[strum(serialize = "ignore")]
    Ignore,
    #[strum(serialize = "interrupt")]
    Interrupt,
}<|MERGE_RESOLUTION|>--- conflicted
+++ resolved
@@ -1,12 +1,10 @@
+use std::str::FromStr;
+
 use strum::{Display, EnumString, IntoStaticStr};
 
-<<<<<<< HEAD
-#[derive(Clone, Display, EnumString, IntoStaticStr, Debug)]
-=======
 use crate::error::Error;
 
 #[derive(Clone, Display, EnumString, IntoStaticStr, Debug, PartialEq, Eq)]
->>>>>>> abc133b9
 pub enum DbType {
     #[strum(serialize = "mysql")]
     Mysql,
@@ -66,27 +64,25 @@
     Redis,
 }
 
-#[derive(EnumString, IntoStaticStr, Display)]
-pub enum PipelineType {
-    #[strum(serialize = "basic")]
-    Basic,
-    #[strum(serialize = "transaction")]
-    Transaction,
-}
-
 pub enum RouteType {
     Db,
     Tb,
 }
 
-<<<<<<< HEAD
-#[derive(EnumString, Clone, IntoStaticStr)]
-=======
 #[derive(Clone, Debug, IntoStaticStr)]
->>>>>>> abc133b9
 pub enum ConflictPolicyEnum {
     #[strum(serialize = "ignore")]
     Ignore,
     #[strum(serialize = "interrupt")]
     Interrupt,
+}
+
+impl FromStr for ConflictPolicyEnum {
+    type Err = Error;
+    fn from_str(str: &str) -> Result<Self, Self::Err> {
+        match str {
+            "ignore" => Ok(Self::Ignore),
+            _ => Ok(Self::Interrupt),
+        }
+    }
 }