use std::str::FromStr;

use crate::{
    call_batch_fn, close_conn_pool,
    rdb_query_builder::RdbQueryBuilder,
    sinker::{base_sinker::BaseSinker, rdb_router::RdbRouter},
    Sinker,
};

use dt_common::{error::Error, log_error, log_info};

use dt_meta::{
    ddl_data::DdlData,
    ddl_type::DdlType,
    mysql::{mysql_meta_manager::MysqlMetaManager, mysql_tb_meta::MysqlTbMeta},
    row_data::RowData,
    row_type::RowType,
};

<<<<<<< HEAD
use sqlx::{MySql, Pool, Transaction};
=======
use sqlx::{
    mysql::{MySqlConnectOptions, MySqlPoolOptions},
    MySql, Pool,
};
>>>>>>> abc133b9

use async_trait::async_trait;

#[derive(Clone)]
pub struct MysqlSinker {
    pub url: String,
    pub conn_pool: Pool<MySql>,
    pub meta_manager: MysqlMetaManager,
    pub router: RdbRouter,
    pub batch_size: usize,

    pub transaction_command: String,
}

#[async_trait]
impl Sinker for MysqlSinker {
    async fn sink_dml(&mut self, mut data: Vec<RowData>, batch: bool) -> Result<(), Error> {
        if data.is_empty() {
            return Ok(());
        }

        if !batch {
            self.serial_sink(data).await.unwrap();
        } else {
            match data[0].row_type {
                RowType::Insert => {
                    call_batch_fn!(self, data, Self::batch_insert);
                }
                RowType::Delete => {
                    call_batch_fn!(self, data, Self::batch_delete);
                }
                _ => self.serial_sink(data).await.unwrap(),
            }
        }

        Ok(())
    }

    async fn close(&mut self) -> Result<(), Error> {
        return close_conn_pool!(self);
    }

    async fn sink_ddl(&mut self, data: Vec<DdlData>, _batch: bool) -> Result<(), Error> {
        for ddl_data in data.iter() {
            log_info!("sink ddl: {}", ddl_data.query);
            let query = sqlx::query(&ddl_data.query);

            // create a tmp connection with databse since sqlx conn pool does NOT support `USE db`
            let mut conn_options = MySqlConnectOptions::from_str(&self.url).unwrap();
            if !ddl_data.schema.is_empty() && ddl_data.ddl_type != DdlType::CreateDatabase {
                conn_options = conn_options.database(&ddl_data.schema);
            }

            let conn_pool = MySqlPoolOptions::new()
                .max_connections(1)
                .connect_with(conn_options)
                .await
                .unwrap();
            query.execute(&conn_pool).await.unwrap();
        }
        Ok(())
    }

    async fn refresh_meta(&mut self, data: Vec<DdlData>) -> Result<(), Error> {
        for ddl_data in data.iter() {
            self.meta_manager
                .invalidate_cache(&ddl_data.schema, &ddl_data.tb);
        }
        Ok(())
    }
}

impl MysqlSinker {
    async fn serial_sink(&mut self, data: Vec<RowData>) -> Result<(), Error> {
        if self.is_transaction_enable() {
            return self.transaction_serial_sink(data).await;
        }

        for row_data in data.iter() {
            let tb_meta = self.get_tb_meta(row_data).await?;
            let query_builder = RdbQueryBuilder::new_for_mysql(&tb_meta);

            let (mut sql, cols, binds) = query_builder.get_query_info(row_data)?;
            sql = self.handle_dialect(&sql);
            let query = query_builder.create_mysql_query(&sql, &cols, &binds);

            query.execute(&self.conn_pool).await.unwrap();
        }

        Ok(())
    }

    async fn transaction_serial_sink(&mut self, data: Vec<RowData>) -> Result<(), Error> {
        let mut transaction = self.conn_pool.begin().await.unwrap();

        self.execute_transaction_command(&mut transaction).await;

        for row_data in data.iter() {
            let tb_meta = self.get_tb_meta(row_data).await?;
            let query_builder = RdbQueryBuilder::new_for_mysql(&tb_meta);

            let (mut sql, cols, binds) = query_builder.get_query_info(row_data)?;
            sql = self.handle_dialect(&sql);
            let query = query_builder.create_mysql_query(&sql, &cols, &binds);

            query.execute(&mut transaction).await.unwrap();
        }

        transaction.commit().await.unwrap();

        Ok(())
    }

    async fn batch_delete(
        &mut self,
        data: &mut [RowData],
        start_index: usize,
        batch_size: usize,
    ) -> Result<(), Error> {
        let tb_meta = self.get_tb_meta(&data[0]).await?;
        let query_builder = RdbQueryBuilder::new_for_mysql(&tb_meta);

        let (sql, cols, binds) =
            query_builder.get_batch_delete_query(data, start_index, batch_size)?;
        let query = query_builder.create_mysql_query(&sql, &cols, &binds);

        if self.is_transaction_enable() {
            let mut transaction = self.conn_pool.begin().await.unwrap();

            self.execute_transaction_command(&mut transaction).await;

            query.execute(&mut transaction).await.unwrap();

            transaction.commit().await.unwrap();
        } else {
            query.execute(&self.conn_pool).await.unwrap();
        }

        Ok(())
    }

    async fn batch_insert(
        &mut self,
        data: &mut [RowData],
        start_index: usize,
        batch_size: usize,
    ) -> Result<(), Error> {
        let tb_meta = self.get_tb_meta(&data[0]).await?;
        let query_builder = RdbQueryBuilder::new_for_mysql(&tb_meta);

        let (mut sql, cols, binds) =
            query_builder.get_batch_insert_query(data, start_index, batch_size)?;
        sql = self.handle_dialect(&sql);
        let query = query_builder.create_mysql_query(&sql, &cols, &binds);

        let execute_error: Option<sqlx::Error>;

        if self.is_transaction_enable() {
            let mut transaction = self.conn_pool.begin().await.unwrap();

            self.execute_transaction_command(&mut transaction).await;

            query.execute(&mut transaction).await.unwrap();

            execute_error = match transaction.commit().await {
                Err(e) => Some(e),
                _ => None,
            };
        } else {
            execute_error = match query.execute(&self.conn_pool).await {
                Err(e) => Some(e),
                _ => None,
            };
        }

        if let Some(error) = execute_error {
            log_error!(
                "batch insert failed, will insert one by one, schema: {}, tb: {}, error: {}",
                tb_meta.basic.schema,
                tb_meta.basic.tb,
                error.to_string()
            );
            // insert one by one
            let sub_data = &data[start_index..start_index + batch_size];
            self.serial_sink(sub_data.to_vec()).await.unwrap();
        }
        Ok(())
    }

    #[inline(always)]
    fn handle_dialect(&self, sql: &str) -> String {
        sql.replace("INSERT", "REPLACE")
    }

    #[inline(always)]
    async fn get_tb_meta(&mut self, row_data: &RowData) -> Result<MysqlTbMeta, Error> {
        BaseSinker::get_mysql_tb_meta(&mut self.meta_manager, &mut self.router, row_data).await
    }

    async fn execute_transaction_command(&self, transaction: &mut Transaction<'_, MySql>) {
        sqlx::query(&self.transaction_command)
            .execute(transaction)
            .await
            .unwrap();
    }

    fn is_transaction_enable(&self) -> bool {
        !self.transaction_command.is_empty()
    }
}<|MERGE_RESOLUTION|>--- conflicted
+++ resolved
@@ -17,14 +17,10 @@
     row_type::RowType,
 };
 
-<<<<<<< HEAD
-use sqlx::{MySql, Pool, Transaction};
-=======
 use sqlx::{
     mysql::{MySqlConnectOptions, MySqlPoolOptions},
-    MySql, Pool,
+    MySql, Pool, Transaction,
 };
->>>>>>> abc133b9
 
 use async_trait::async_trait;
 
