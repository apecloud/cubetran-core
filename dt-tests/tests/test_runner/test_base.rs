use std::collections::{HashMap, HashSet};

<<<<<<< HEAD
use dt_common::utils::time_util::TimeUtil;
=======
use dt_common::config::config_enums::DbType;
>>>>>>> abc133b9
use futures::executor::block_on;

use crate::{
    test_config_util::TestConfigUtil,
    test_runner::{base_test_runner::BaseTestRunner, rdb_test_runner::DST},
};

use super::{
    mongo_test_runner::MongoTestRunner, precheck_test_runner::PrecheckTestRunner,
    rdb_check_test_runner::RdbCheckTestRunner, rdb_kafka_rdb_test_runner::RdbKafkaRdbTestRunner,
    rdb_struct_test_runner::RdbStructTestRunner, rdb_test_runner::RdbTestRunner,
    redis_test_runner::RedisTestRunner,
};

pub struct TestBase {}

#[allow(dead_code)]
impl TestBase {
    pub async fn run_snapshot_test(test_dir: &str) {
        let runner = RdbTestRunner::new(test_dir).await.unwrap();
        runner.run_snapshot_test(true).await.unwrap();
    }

    pub async fn run_snapshot_test_and_check_dst_count(
        test_dir: &str,
        db_type: &DbType,
        dst_expected_counts: HashMap<&str, usize>,
    ) {
        let runner = RdbTestRunner::new(test_dir).await.unwrap();
        runner.run_snapshot_test(false).await.unwrap();

        let assert_dst_count = |db_tb: &(String, String), count: usize| {
            let dst_data = block_on(runner.fetch_data(db_tb, DST)).unwrap();
            println!(
                "check dst table {:?} record count, expect: {}",
                db_tb, count
            );
            assert_eq!(dst_data.len(), count);
        };

        for (db_tb, count) in dst_expected_counts {
            let db_tb = RdbTestRunner::parse_full_tb_name(db_tb, db_type);
            assert_dst_count(&db_tb, count);
        }
    }

    pub async fn run_cdc_test(test_dir: &str, start_millis: u64, parse_millis: u64) {
        let runner = RdbTestRunner::new(test_dir).await.unwrap();
        runner
            .run_cdc_test(start_millis, parse_millis)
            .await
            .unwrap();
        // runner.run_cdc_test_with_different_configs(start_millis, parse_millis))
        //     .unwrap();
    }

<<<<<<< HEAD
    pub async fn run_cycle_cdc_test(
        test_dir: &str,
        start_millis: u64,
        parse_millis: u64,
        transaction_database: &str,
        expect_num_map: HashMap<String, u8>,
    ) {
        let sub_paths = TestConfigUtil::get_absolute_sub_dir(test_dir);
        let mut handlers: Vec<tokio::task::JoinHandle<()>> = vec![];
        let mut runner_map: HashMap<String, RdbTestRunner> = HashMap::new();

        // init all ddls
        for sub_path in &sub_paths {
            let runner = RdbTestRunner::new_internal(
                format!("{}/{}", test_dir, sub_path.1).as_str(),
                TestConfigUtil::REPLACE_PARAM,
                sub_path.1.as_str(),
            )
            .await
            .unwrap();

            runner.initialization_ddl().await.unwrap();

            runner_map.insert(sub_path.1.to_owned(), runner);
        }

        // start task
        for sub_path in &sub_paths {
            let runner = runner_map.get(sub_path.1.as_str()).unwrap();
            handlers.push(runner.base.spawn_task().await.unwrap());
        }
        TimeUtil::sleep_millis(start_millis).await;

        // init all datas
        for sub_path in &sub_paths {
            let runner = runner_map.get(sub_path.1.as_str()).unwrap();
            runner.initialization_data().await.unwrap();
        }
        TimeUtil::sleep_millis(parse_millis).await;

        // do check
        for sub_path in &sub_paths {
            let runner = runner_map.get(sub_path.1.as_str()).unwrap();
            let transaction_full_name = format!("{}.{}", transaction_database, sub_path.1);

            let expect_num = if expect_num_map.contains_key(sub_path.1.as_str()) {
                Some(expect_num_map.get(sub_path.1.as_str()).unwrap().clone())
            } else {
                None
            };

            runner
                .run_cycle_cdc_data_check(transaction_full_name, expect_num)
                .await
                .unwrap();
        }

        for handler in handlers {
            BaseTestRunner::wait_task_finish(&handler).await.unwrap();
        }
=======
    pub async fn run_ddl_test(test_dir: &str, start_millis: u64, parse_millis: u64) {
        let runner = RdbTestRunner::new(test_dir).await.unwrap();
        runner
            .run_ddl_test(start_millis, parse_millis)
            .await
            .unwrap();
>>>>>>> abc133b9
    }

    pub async fn run_check_test(test_dir: &str) {
        let runner = RdbCheckTestRunner::new(test_dir).await.unwrap();
        runner.run_check_test().await.unwrap();
    }

    pub async fn run_review_test(test_dir: &str) {
        let runner = RdbCheckTestRunner::new(test_dir).await.unwrap();
        runner.run_review_test().await.unwrap();
    }

    pub async fn run_revise_test(test_dir: &str) {
        let runner = RdbCheckTestRunner::new(test_dir).await.unwrap();
        runner.run_revise_test().await.unwrap();
    }

    pub async fn run_mongo_snapshot_test(test_dir: &str) {
        let runner = MongoTestRunner::new(test_dir).await.unwrap();
        runner.run_snapshot_test(true).await.unwrap();
    }

    pub async fn run_mongo_snapshot_test_and_check_dst_count(
        test_dir: &str,
        dst_expected_counts: HashMap<(&str, &str), usize>,
    ) {
        let runner = MongoTestRunner::new(test_dir).await.unwrap();
        runner.run_snapshot_test(false).await.unwrap();

        let assert_dst_count = |db: &str, tb: &str, count: usize| {
            let dst_data = block_on(runner.fetch_data(db, tb, DST));
            assert_eq!(dst_data.len(), count);
        };

        for ((db, tb), count) in dst_expected_counts.iter() {
            assert_dst_count(db, tb, *count);
        }
    }

    pub async fn run_mongo_cdc_test(test_dir: &str, start_millis: u64, parse_millis: u64) {
        let runner = MongoTestRunner::new(test_dir).await.unwrap();
        runner
            .run_cdc_test(start_millis, parse_millis)
            .await
            .unwrap();
    }

    pub async fn run_mongo_cdc_resume_test(test_dir: &str, start_millis: u64, parse_millis: u64) {
        let runner = MongoTestRunner::new(test_dir).await.unwrap();
        runner
            .run_cdc_resume_test(start_millis, parse_millis)
            .await
            .unwrap();
    }

    pub async fn run_redis_snapshot_test(test_dir: &str) {
        let mut runner = RedisTestRunner::new_default(test_dir).await.unwrap();
        runner.run_snapshot_test().await.unwrap();
    }

    pub async fn run_redis_rejson_snapshot_test(test_dir: &str) {
        let mut runner = RedisTestRunner::new(test_dir, vec![' '], vec![('\'', '\'')])
            .await
            .unwrap();
        runner.run_snapshot_test().await.unwrap();
    }

    pub async fn run_redis_redisearch_snapshot_test(test_dir: &str) {
        let mut runner = RedisTestRunner::new(test_dir, vec![' '], vec![('\'', '\'')])
            .await
            .unwrap();
        runner.run_snapshot_test().await.unwrap();
    }

    pub async fn run_redis_cdc_test(test_dir: &str, start_millis: u64, parse_millis: u64) {
        let mut runner = RedisTestRunner::new_default(test_dir).await.unwrap();
        runner
            .run_cdc_test(start_millis, parse_millis)
            .await
            .unwrap();
    }

    pub async fn run_redis_rejson_cdc_test(test_dir: &str, start_millis: u64, parse_millis: u64) {
        let mut runner = RedisTestRunner::new(test_dir, vec![' '], vec![('\'', '\'')])
            .await
            .unwrap();
        runner
            .run_cdc_test(start_millis, parse_millis)
            .await
            .unwrap();
    }

    pub async fn run_mysql_struct_test(test_dir: &str) {
        let mut runner = RdbStructTestRunner::new(test_dir).await.unwrap();
        runner.run_mysql_struct_test().await.unwrap();

        runner.base.execute_clean_sqls().await.unwrap();
    }

    pub async fn run_pg_struct_test(test_dir: &str) {
        let mut runner = RdbStructTestRunner::new(test_dir).await.unwrap();
        runner.run_pg_struct_test().await.unwrap();

        runner.base.execute_clean_sqls().await.unwrap();
    }

    pub async fn run_precheck_test(
        test_dir: &str,
        ignore_check_items: &HashSet<String>,
        src_expected_results: &HashMap<String, bool>,
        dst_expected_results: &HashMap<String, bool>,
    ) {
        let runner = PrecheckTestRunner::new(test_dir).await.unwrap();
        runner
            .run_check(
                ignore_check_items,
                src_expected_results,
                dst_expected_results,
            )
            .await
            .unwrap();
    }

    pub async fn run_rdb_kafka_rdb_cdc_test(test_dir: &str, start_millis: u64, parse_millis: u64) {
        let runner = RdbKafkaRdbTestRunner::new(test_dir).await.unwrap();
        runner
            .run_cdc_test(start_millis, parse_millis)
            .await
            .unwrap();
    }

    pub async fn run_rdb_kafka_rdb_snapshot_test(
        test_dir: &str,
        start_millis: u64,
        parse_millis: u64,
    ) {
        let runner = RdbKafkaRdbTestRunner::new(test_dir).await.unwrap();
        runner
            .run_snapshot_test(start_millis, parse_millis)
            .await
            .unwrap();
    }
}<|MERGE_RESOLUTION|>--- conflicted
+++ resolved
@@ -1,16 +1,10 @@
 use std::collections::{HashMap, HashSet};
 
-<<<<<<< HEAD
+use dt_common::config::config_enums::DbType;
 use dt_common::utils::time_util::TimeUtil;
-=======
-use dt_common::config::config_enums::DbType;
->>>>>>> abc133b9
 use futures::executor::block_on;
 
-use crate::{
-    test_config_util::TestConfigUtil,
-    test_runner::{base_test_runner::BaseTestRunner, rdb_test_runner::DST},
-};
+use crate::{test_config_util::TestConfigUtil, test_runner::rdb_test_runner::DST};
 
 use super::{
     mongo_test_runner::MongoTestRunner, precheck_test_runner::PrecheckTestRunner,
@@ -61,7 +55,14 @@
         //     .unwrap();
     }
 
-<<<<<<< HEAD
+    pub async fn run_ddl_test(test_dir: &str, start_millis: u64, parse_millis: u64) {
+        let runner = RdbTestRunner::new(test_dir).await.unwrap();
+        runner
+            .run_ddl_test(start_millis, parse_millis)
+            .await
+            .unwrap();
+    }
+
     pub async fn run_cycle_cdc_test(
         test_dir: &str,
         start_millis: u64,
@@ -114,22 +115,21 @@
             };
 
             runner
-                .run_cycle_cdc_data_check(transaction_full_name, expect_num)
+                .run_cycle_cdc_data_check(
+                    String::from(transaction_database),
+                    transaction_full_name,
+                    expect_num,
+                )
                 .await
                 .unwrap();
         }
 
         for handler in handlers {
-            BaseTestRunner::wait_task_finish(&handler).await.unwrap();
-        }
-=======
-    pub async fn run_ddl_test(test_dir: &str, start_millis: u64, parse_millis: u64) {
-        let runner = RdbTestRunner::new(test_dir).await.unwrap();
-        runner
-            .run_ddl_test(start_millis, parse_millis)
-            .await
-            .unwrap();
->>>>>>> abc133b9
+            handler.abort();
+            while !handler.is_finished() {
+                TimeUtil::sleep_millis(1).await;
+            }
+        }
     }
 
     pub async fn run_check_test(test_dir: &str) {
